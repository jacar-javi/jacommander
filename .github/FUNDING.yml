--- conflicted
+++ resolved
@@ -2,13 +2,10 @@
 
 # GitHub Sponsors
 github: [jacar-javi]
-<<<<<<< HEAD
-=======
 
 # Buy me a Coffee
 buy_me_a_coffee: jacar
 
->>>>>>> 06799d08
 # Patreon
 # patreon: your-username
 
